import logging
from threading import Thread, get_ident
import os
import queue
import time
from datetime import datetime

import cromwell_tools
from settings import get_settings


logging.basicConfig(level=logging.INFO)
logger = logging.getLogger('falcon.{module_path}'.format(module_path=__name__))


class Igniter(object):
    def __init__(self, config_path):
        """Concrete Igniter class for igniting/starting workflows in Cromwell.

        Args:
            config_path (str): Path to the config.json file.
        """
<<<<<<< HEAD
        self.process = None
        self.process_id = None
=======
        self.thread = None
>>>>>>> f1f91c36
        self.settings = get_settings(config_path)
        self.cromwell_url = self.settings.get('cromwell_url')
        self.workflow_start_interval = self.settings.get('workflow_start_interval')

    def spawn_and_start(self, mem_queue_from_handler):
        if not isinstance(mem_queue_from_handler, queue.Queue):
            raise TypeError('Igniter has to get a shared Queue object from Queue_Handler to start!')

<<<<<<< HEAD
        if not self.process:
            self.process = Process(target=self.execution, args=(mem_queue_from_handler,))
            self.process_id = os.getpid()
        self.process.start()
=======
        if not self.thread:
            self.thread = Thread(target=self.execution, args=(mem_queue_from_handler,))
        self.thread.start()
>>>>>>> f1f91c36

    def join(self):
        try:
            self.thread.join()
        except AssertionError:
            logger.error('The thread of this igniter is not in a running state.')

    @staticmethod
    def sleep_for(sleep_time):
        time.sleep(sleep_time)

    def start_workflow(self, mem_queue):
        try:  # this isn't necessary since it's checking with mem_queue.empty()
            workflow = mem_queue.get(block=False)
            response = cromwell_tools.release_workflow(
                cromwell_url=self.cromwell_url,
                workflow_id=workflow.id,
                cromwell_user=self.settings.get('cromwell_user'),
                cromwell_password=self.settings.get('cromwell_password'),
                caas_key=self.settings.get('caas_key')
            )
            if response.status_code != 200:
                logger.warning('Igniter | Failed to start a workflow {0} | {1}'.format(workflow, datetime.now()))
                logger.info('Igniter | {0} | {1}'.format(response.text, datetime.now()))

                if response.status_code == 403:
                    logger.warning('Igniter | Skip sleeping to avoid idle time | {0}'.format(workflow, datetime.now()))
                else:
                    self.sleep_for(self.workflow_start_interval)
            else:
                logger.info('Igniter | Ignited a workflow {0} | {1}'.format(workflow, datetime.now()))
                self.sleep_for(self.workflow_start_interval)

        except queue.Empty:
            logger.info(
                'Igniter | The in-memory queue is empty, wait for the handler to retrieve workflow before next check-in. | {}'.format(
                    datetime.now()))
            self.sleep_for(self.workflow_start_interval)

    def execution(self, mem_queue_from_handler):
        logger.info('Igniter | Initialing an igniter with thread => {0} | {1}'.format(get_ident(), datetime.now()))
        while True:
            self.start_workflow(mem_queue_from_handler)<|MERGE_RESOLUTION|>--- conflicted
+++ resolved
@@ -20,12 +20,7 @@
         Args:
             config_path (str): Path to the config.json file.
         """
-<<<<<<< HEAD
-        self.process = None
-        self.process_id = None
-=======
         self.thread = None
->>>>>>> f1f91c36
         self.settings = get_settings(config_path)
         self.cromwell_url = self.settings.get('cromwell_url')
         self.workflow_start_interval = self.settings.get('workflow_start_interval')
@@ -34,16 +29,9 @@
         if not isinstance(mem_queue_from_handler, queue.Queue):
             raise TypeError('Igniter has to get a shared Queue object from Queue_Handler to start!')
 
-<<<<<<< HEAD
-        if not self.process:
-            self.process = Process(target=self.execution, args=(mem_queue_from_handler,))
-            self.process_id = os.getpid()
-        self.process.start()
-=======
         if not self.thread:
             self.thread = Thread(target=self.execution, args=(mem_queue_from_handler,))
         self.thread.start()
->>>>>>> f1f91c36
 
     def join(self):
         try:
