--- conflicted
+++ resolved
@@ -1,10 +1,6 @@
 import logging
-<<<<<<< HEAD
-import multiprocessing
-=======
 from threading import Thread, get_ident
 import os
->>>>>>> 4d08fd0f
 import queue
 import time
 from datetime import datetime
@@ -33,16 +29,9 @@
         if not isinstance(mem_queue_from_handler, queue.Queue):
             raise TypeError('Igniter has to get a shared Queue object from Queue_Handler to start!')
 
-<<<<<<< HEAD
-        if not self.process:
-            self.process = Process(target=self.execution, args=(mem_queue_from_handler,))
-            self.process_id = self.process.pid
-        self.process.start()
-=======
         if not self.thread:
             self.thread = Thread(target=self.execution, args=(mem_queue_from_handler,))
         self.thread.start()
->>>>>>> 4d08fd0f
 
     def join(self):
         try:
@@ -83,10 +72,6 @@
             self.sleep_for(self.workflow_start_interval)
 
     def execution(self, mem_queue_from_handler):
-<<<<<<< HEAD
-        logger.info('Igniter | Initialing an igniter with process => {0} | {1}'.format(self.process_id, datetime.now()))
-=======
         logger.info('Igniter | Initialing an igniter with thread => {0} | {1}'.format(get_ident(), datetime.now()))
->>>>>>> 4d08fd0f
         while True:
             self.start_workflow(mem_queue_from_handler)