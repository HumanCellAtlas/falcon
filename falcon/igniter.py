import logging
from threading import Thread, get_ident
import queue
import time
from datetime import datetime

from cromwell_tools import cromwell_tools
from falcon import queue_handler
from falcon import settings


logging.basicConfig(level=logging.WARNING)
logger = logging.getLogger('falcon.{module_path}'.format(module_path=__name__))


class Igniter(object):
    def __init__(self, config_path):
        """Concrete Igniter class for igniting/starting workflows in Cromwell.

        Args:
            config_path (str): Path to the config.json file.
        """
        self.thread = None
        self.settings = settings.get_settings(config_path)
        self.cromwell_url = self.settings.get('cromwell_url')
        self.workflow_start_interval = self.settings.get('workflow_start_interval')

    def spawn_and_start(self, handler):
<<<<<<< HEAD
        if not isinstance(handler, queue_handler.Queue_Handler):
            raise TypeError('Igniter has to access to an instance of the Queue_Handler to start!')
=======
        if not isinstance(handler, queue_handler.QueueHandler):
            raise TypeError('Igniter has to access to an instance of the QueueHandler to start!')
>>>>>>> 80b0c386

        if not self.thread:
            self.thread = Thread(target=self.execution, args=(handler,))
        self.thread.start()

    def join(self):
        try:
            self.thread.join()
        except (AttributeError, AssertionError):
            logger.error('The thread of this igniter is not in a running state.')

    @staticmethod
    def sleep_for(sleep_time):
        time.sleep(sleep_time)

    def release_workflow(self, mem_queue):
        try:
            workflow = mem_queue.get(block=False)
            response = cromwell_tools.release_workflow(
                cromwell_url=self.cromwell_url,
                workflow_id=workflow.id,
                cromwell_user=self.settings.get('cromwell_user'),
                cromwell_password=self.settings.get('cromwell_password'),
                caas_key=self.settings.get('caas_key')
            )
            if response.status_code != 200:
<<<<<<< HEAD
                if response.status_code == 403:
                    logger.warning('Igniter | Failed to start a workflow {0} | {1} | Skip sleeping to avoid idle time | {2}'.format(workflow, response.text, datetime.now()))
                else:
                    logger.warning(
                        'Igniter | Failed to start a workflow {0} | {1} | {2}'.format(workflow, response.text, datetime.now()))
                    self.sleep_for(self.workflow_start_interval)
=======
                logger.warning(
                    'Igniter | Failed to release a workflow {0} | {1} | {2}'.format(workflow, response.text, datetime.now()))
>>>>>>> 80b0c386
            else:
                logger.info('Igniter | Released a workflow {0} | {1}'.format(workflow, datetime.now()))
        except queue.Empty:
            logger.info(
                'Igniter | The in-memory queue is empty, waiting for the handler to retrieve workflows. | {0}'.format(
                    datetime.now()))
        finally:
            self.sleep_for(self.workflow_start_interval)

    def execution(self, handler):
<<<<<<< HEAD
        logger.info('Igniter | Initialing an igniter with thread => {0} | {1}'.format(get_ident(), datetime.now()))
        while True:
            self.start_workflow(handler.workflow_queue)
=======
        logger.info('Igniter | Initializing an igniter with thread => {0} | {1}'.format(get_ident(), datetime.now()))
        while True:
            self.release_workflow(handler.workflow_queue)
>>>>>>> 80b0c386
<|MERGE_RESOLUTION|>--- conflicted
+++ resolved
@@ -26,13 +26,8 @@
         self.workflow_start_interval = self.settings.get('workflow_start_interval')
 
     def spawn_and_start(self, handler):
-<<<<<<< HEAD
-        if not isinstance(handler, queue_handler.Queue_Handler):
-            raise TypeError('Igniter has to access to an instance of the Queue_Handler to start!')
-=======
         if not isinstance(handler, queue_handler.QueueHandler):
             raise TypeError('Igniter has to access to an instance of the QueueHandler to start!')
->>>>>>> 80b0c386
 
         if not self.thread:
             self.thread = Thread(target=self.execution, args=(handler,))
@@ -59,17 +54,8 @@
                 caas_key=self.settings.get('caas_key')
             )
             if response.status_code != 200:
-<<<<<<< HEAD
-                if response.status_code == 403:
-                    logger.warning('Igniter | Failed to start a workflow {0} | {1} | Skip sleeping to avoid idle time | {2}'.format(workflow, response.text, datetime.now()))
-                else:
-                    logger.warning(
-                        'Igniter | Failed to start a workflow {0} | {1} | {2}'.format(workflow, response.text, datetime.now()))
-                    self.sleep_for(self.workflow_start_interval)
-=======
                 logger.warning(
                     'Igniter | Failed to release a workflow {0} | {1} | {2}'.format(workflow, response.text, datetime.now()))
->>>>>>> 80b0c386
             else:
                 logger.info('Igniter | Released a workflow {0} | {1}'.format(workflow, datetime.now()))
         except queue.Empty:
@@ -80,12 +66,6 @@
             self.sleep_for(self.workflow_start_interval)
 
     def execution(self, handler):
-<<<<<<< HEAD
-        logger.info('Igniter | Initialing an igniter with thread => {0} | {1}'.format(get_ident(), datetime.now()))
-        while True:
-            self.start_workflow(handler.workflow_queue)
-=======
         logger.info('Igniter | Initializing an igniter with thread => {0} | {1}'.format(get_ident(), datetime.now()))
         while True:
-            self.release_workflow(handler.workflow_queue)
->>>>>>> 80b0c386
+            self.release_workflow(handler.workflow_queue)